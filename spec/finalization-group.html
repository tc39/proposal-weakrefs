<emu-clause id="sec-finalization-group-objects">
  <h1> FinalizationGroup Objects </h1>
  <p>
    A FinalizationGroup is an object that manages registration and
    unregistration of cleanup operations that are performed when
    target objects are garbage collected.
  </p>

  <emu-clause id="sec-finalization-group-constructor">
    <h1>The FinalizationGroup Constructor</h1>
    <p>The FinalizationGroup constructor:</p>
    <ul>
      <li>is the intrinsic object <dfn>%FinalizationGroup%</dfn>.</li>
      <li>
        is the initial value of the `FinalizationGroup` property of
        the global object.
      </li>
      <li>
        creates and initializes a new FinalizationGroup object when
        called as a constructor.
      </li>
      <li>
        is not intended to be called as a function and will throw an
        exception when called in that manner.
      </li>
      <li>
        is designed to be subclassable. It may be used as the value in
        an `extends` clause of a class definition. Subclass
        constructors that intend to inherit the specified
        `FinalizationGroup` behaviour must include a `super` call to
        the `FinalizationGroup` constructor to create and initialize
        the subclass instance with the internal state necessary to
        support the `FinalizationGroup.prototype` built-in methods.
      </li>
    </ul>

    <emu-clause id="sec-finalization-group-cleanup-callback">
      <h1> FinalizationGroup ( _cleanupCallback_ ) </h1>
      <p>
        When the `FinalizationGroup` function is called with argument _cleanupCallback_,
        the following steps are taken:
      </p>
      <emu-alg>
        1. If NewTarget is *undefined*, throw a *TypeError* exception.
        1. If IsCallable(_cleanupCallback_) is *false*, throw a *TypeError* exception.
        1. Let _finalizationGroup_ be ? OrdinaryCreateFromConstructor(NewTarget,
        `"%FinalizationGroupPrototype%"`, &laquo; [[Realm]], [[CleanupCallback]], [[Cells]],
        [[IsFinalizationGroupCleanupJobActive]] &raquo;).
        1. Let _fn_ be the active function object.
        1. Set _finalizationGroup_.[[Realm]] to _fn_.[[Realm]].
        1. Set _finalizationGroup_.[[CleanupCallback]] to _cleanupCallback_.
        1. Set _finalizationGroup_.[[Cells]] to be an empty List.
        1. Set _finalizationGroup_.[[IsFinalizationGroupCleanupJobActive]] to *false*.
        1. Return _finalizationGroup_.
    </emu-clause>
  </emu-clause>

  <emu-clause id="sec-properties-of-the-finalization-group-constructor">
    <h1>Properties of the FinalizationGroup Constructor</h1>
    <p>The FinalizationGroup constructor:</p>
    <ul>
      <li>
        has a [[Prototype]] internal slot whose value is the intrinsic
        object %FunctionPrototype%.
      </li>
      <li>has the following properties:</li>
    </ul>

    <emu-clause id="sec-finalization-group.prototype">
      <h1>FinalizationGroup.prototype</h1>
      <p>
        The initial value of `FinalizationGroup.prototype` is the
        intrinsic %FinalizationGroupPrototype% object.
      </p>
      <p>
        This property has the attributes { [[Writable]]: *false*,
        [[Enumerable]]: *false*, [[Configurable]]: *false* }.
      </p>
    </emu-clause>
  </emu-clause>

  <emu-clause id="sec-properties-of-the-finalization-group-prototype-object">
    <h1>Properties of the FinalizationGroup Prototype Object</h1>
    <p>The FinalizationGroup prototype object:</p>
    <ul>
      <li>is the intrinsic object <dfn>%FinalizationGroupPrototype%</dfn>.</li>
      <li>
        has a [[Prototype]] internal slot whose value is the intrinsic
        object %ObjectPrototype%.
      </li>
      <li>is an ordinary object.</li>
      <li>
        does not have [[Cells]], [[CleanupCallback]], and
        [[IsFinalizationGroupCleanupJobActive]] internal slots.
      </li>
    </ul>

    <emu-clause id="sec-finalization-group.prototype.constructor">
      <h1>FinalizationGroup.prototype.constructor</h1>
      <p>The initial value of
      `FinalizationGroup.prototype.constructor` is the intrinsic
      object %FinalizationGroup%.</p>
    </emu-clause>

    <emu-clause id="sec-finalization-group.prototype.register">
      <h1>FinalizationGroup.prototype.register ( _target_ , _heldValue_ [, _unregisterToken_ ]  )</h1>
      <p>The following steps are taken:</p>
      <emu-alg>
        1. Let _finalizationGroup_ be the *this* value.
        1. If Type(_finalizationGroup_) is not Object, throw a *TypeError* exception.
        1. If _finalizationGroup_ does not have a [[Cells]] internal slot,
        throw a *TypeError* exception.
        1. If Type(_target_) is not Object, throw a *TypeError* exception.
        1. If SameValue(_target_, _heldValue_), throw a *TypeError* exception.
        1. If Type(_unregisterToken_) is not Object,
          1. If _unregisterToken_ is not *undefined*, throw a *TypeError* exception.
          1. Set _unregisterToken_ to ~empty~.

        1. Let _cell_ be the Record { [[WeakRefTarget]] : _target_, [[HeldValue]]: _heldValue_,
        [[UnregisterToken]]: _unregisterToken_ }.
        1. Append _cell_ to _finalizationGroup_.[[Cells]].
        1. Return *undefined*.
      </emu-alg>

      <emu-note>
        Based on the algorithms and definitions in this specification, across the time when
        _cell_ is in _finalizationGroup_.[[Cells]], then _cell_.[[Holdings]] is live;
        however, _cell_.[[UnregisterToken]] and _cell_.[[Target]] are not necessarily live.
        For example, registering an object with itself as its unregister token would not
        keep the object alive forever.
      </emu-note>
    </emu-clause>

    <emu-clause id="sec-finalization-group.prototype.unregister">
      <h1>FinalizationGroup.prototype.unregister ( _unregisterToken_ )</h1>
      <p>The following steps are taken:</p>
      <emu-alg>
        1. Let _finalizationGroup_ be the *this* value.
        1. If Type(_finalizationGroup_) is not Object, throw a
        *TypeError* exception.
        1. If _finalizationGroup_ does not have a [[Cells]]
        internal slot, throw a *TypeError* exception.
        1. If Type(_unregisterToken_) is not Object, throw a *TypeError* exception.
        1. Let _removed_ be *false*.
        1. For each Record { [[WeakRefTarget]], [[HeldValue]],
        [[UnregisterToken]] } _cell_ that is an element of
        _finalizationGroup_.[[Cells]], do
          1. If SameValue(_cell_.[[UnregisterToken]], _unregisterToken_) is *true*, then
            1. Remove _cell_ from _finalizationGroup_.[[Cells]].
            1. Set _removed_ to *true*.
        1. Return _removed_.
      </emu-alg>
    </emu-clause>

    <emu-clause id="sec-finalization-group.prototype.cleanupSome">
      <h1>FinalizationGroup.prototype.cleanupSome ( [ _callback_ ] )</h1>
      <p>The following steps are taken:</p>
      <emu-alg>
        1. Let _finalizationGroup_ be the *this* value.
        1. If Type(_finalizationGroup_) is not Object, throw a
        *TypeError* exception.
        1. If _finalizationGroup_ does not have [[Cells]] and [[IsFinalizationGroupCleanupJobActive]]
        internal slots, throw a *TypeError* exception.
        1. If _finalizationGroup_.[[IsFinalizationGroupCleanupJobActive]] is *true*,
        throw a *TypeError* exception.
        1. If _callback_ is not *undefined* and IsCallable(_callback_) is
        *false*, throw a *TypeError* exception.
        1. Perform ? CleanupFinalizationGroup(_finalizationGroup_, _callback_).
        1. Return *undefined*.
      </emu-alg>
    </emu-clause>

    <emu-clause id="sec-finalization-group.prototype-@@tostringtag">
      <h1>FinalizationGroup.prototype [ @@toStringTag ]</h1>
      <p>The initial value of the @@toStringTag property is the String value `"FinalizationGroup"`.</p>
      <p>This property has the attributes { [[Writable]]: *false*, [[Enumerable]]: *false*, [[Configurable]]: *true* }.</p>
    </emu-clause>
  </emu-clause>

  <emu-clause id="sec-properties-of-finalization-group-instances">
    <h1>Properties of FinalizationGroup Instances</h1>
    <p>
      FinalizationGroup instances are ordinary objects that inherit
      properties from the FinalizationGroup prototype. FinalizationGroup
      instances also have [[Cells]], [[CleanupCallback]], and 
      [[IsFinalizationGroupCleanupJobActive]] internal slots.
    </p>
  </emu-clause>

  <emu-clause id="sec-finalization-group-cleanup-iterator-objects">
   <h1>FinalizationGroup Cleanup Iterator Objects</h1>
    <p>
      A FinalizationGroup Cleanup Iterator is an ordinary object, with
      the structure defined below, that represents a specific iteration
      over some specific FinalizationGroup instance object. There is not
      a named constructor for FinalizationGroup Cleanup Iterator
      objects. Instead, these iterator objects are created when the
      cleanupCallback of the FinalizationGroup is called.
    </p>

    <emu-clause id="sec-createfinalizationgroupcleanupiterator" aoid="CreateFinalizationGroupCleanupIterator">
      <h1>CreateFinalizationGroupCleanupIterator ( _finalizationGroup_ )</h1>
      <p>The following steps are taken:</p>
      <emu-alg>
        1. Assert: Type(_finalizationGroup_) is Object.
        1. Assert: _finalizationGroup_ has a [[Cells]] internal slot.
        1. Assert: _finalizationGroup_.[[Realm]].[[Intrinsics]].[[%FinalizationGroupCleanupIteratorPrototype%]] exists and has been initialized.
        1. Let _prototype_ be _finalizationGroup_.[[Realm]].[[Intrinsics]].[[%FinalizationGroupCleanupIteratorPrototype%]].
        1. Let _iterator_ be ObjectCreate(_prototype_, &laquo; [[FinalizationGroup]] &raquo;).
        1. Set _iterator_.[[FinalizationGroup]] to _finalizationGroup_.
        1. Return _iterator_.
      </emu-alg>
    </emu-clause>

     <emu-clause id="sec-%finalizationgroupcleanupiterator%-object">
      <h1>The %FinalizationGroupCleanupIteratorPrototype% Object</h1>
      <p>The <dfn>%FinalizationGroupCleanupIteratorPrototype%</dfn> object:</p>
      <ul>
        <li>has properties that are inherited by all FinalizationGroup
          Cleanup Iterator Objects.</li>
        <li>is an ordinary object.</li>
        <li>has a [[Prototype]] internal slot whose value is the intrinsic object %IteratorPrototype%.</li>
        <li>has the following properties:</li>
      </ul>

      <emu-clause id="sec-%finalizationgroupcleanupiterator%.next">
<<<<<<< HEAD
        <h1>%FinalizationGroupCleanupIteratorPrototype%.next ( )</h1>
        <emu-alg>
          1. Let _iterator_ be the *this* value.
          1. If Type(_iterator_) is not Object, throw a *TypeError* exception.
          1. If _iterator_ does not have a [[FinalizationGroup]] internal slot,
          throw a *TypeError* exception.
          1. If _iterator_.[[FinalizationGroup]] is ~empty~,
          throw a *TypeError* exception.
          1. Let _finalizationGroup_ be _iterator_.[[FinalizationGroup]].
          1. Assert: Type(_finalizationGroup_) is Object.
          1. Assert: _finalizationGroup_ has a [[Cells]] internal slot.
          1. If _finalizationGroup_.[[Cells]] contains a Record _cell_ such that _cell_.[[Target]] is ~empty~,
             then an implementation may perform the following steps,
            1. Choose any such _cell_.
            1. Remove _cell_ from _finalizationGroup_.[[Cells]].
            1. Return CreateIterResultObject(_cell_.[[Holdings]], *false*).
          1. If the preceding steps were not performed,
            1. Return CreateIterResultObject(*undefined*, *true*).
        </emu-alg>
=======
          <h1>%FinalizationGroupCleanupIteratorPrototype%.next ( )</h1>
          <emu-alg>
            1. Let _iterator_ be the *this* value.
            1. If Type(_iterator_) is not Object, throw a *TypeError* exception.
            1. If _iterator_ does not have a [[FinalizationGroup]] internal slot,
            throw a *TypeError* exception.
            1. If _iterator_.[[FinalizationGroup]] is ~empty~,
            throw a *TypeError* exception.
            1. Let _finalizationGroup_ be _iterator_.[[FinalizationGroup]].
            1. Assert: Type(_finalizationGroup_) is Object.
            1. Assert: _finalizationGroup_ has a [[Cells]] internal slot.
            1. If _finalizationGroup_.[[Cells]] contains a Record _cell_ such that _cell_.[[WeakRefTarget]] is ~empty~,
              1. Choose any such _cell_.
              1. Remove _cell_ from _finalizationGroup_.[[Cells]].
              1. Return CreateIterResultObject(_cell_.[[HeldValue]], *false*).
            1. Otherwise, return CreateIterResultObject(*undefined*, *true*).
          </emu-alg>
>>>>>>> 42b5200c
     </emu-clause>

      <emu-clause id="sec-%finalizationgroupcleanupiteratorprototype%-@@tostringtag">
        <h1>%FinalizationGroupCleanupIteratorPrototype% [ @@toStringTag ]</h1>
        <p>The initial value of the @@toStringTag property is the String value `"FinalizationGroup Cleanup Iterator"`.</p>
        <p>This property has the attributes { [[Writable]]: *false*, [[Enumerable]]: *false*, [[Configurable]]: *true* }.</p>
      </emu-clause>
    </emu-clause>

    <emu-clause id="sec-properties-of-finalization-group-cleanup-iterator-instances">
      <h1>Properties of FinalizationGroup Cleanup Iterator Instances</h1>
      <p>FinalizationGroup Cleanup Iterator instances are ordinary
        objects that inherit properties from the
        %FinalizationGroupCleanupIteratorPrototype% intrinsic
        object. FinalizationGroup Cleanup Iterator instances are
        initially created with a [[FinalizationGroup]] internal slot.
    </emu-clause>

  </emu-clause>
</emu-clause><|MERGE_RESOLUTION|>--- conflicted
+++ resolved
@@ -224,7 +224,6 @@
       </ul>
 
       <emu-clause id="sec-%finalizationgroupcleanupiterator%.next">
-<<<<<<< HEAD
         <h1>%FinalizationGroupCleanupIteratorPrototype%.next ( )</h1>
         <emu-alg>
           1. Let _iterator_ be the *this* value.
@@ -236,33 +235,14 @@
           1. Let _finalizationGroup_ be _iterator_.[[FinalizationGroup]].
           1. Assert: Type(_finalizationGroup_) is Object.
           1. Assert: _finalizationGroup_ has a [[Cells]] internal slot.
-          1. If _finalizationGroup_.[[Cells]] contains a Record _cell_ such that _cell_.[[Target]] is ~empty~,
+          1. If _finalizationGroup_.[[Cells]] contains a Record _cell_ such that _cell_.[[WeakRefTarget]] is ~empty~,
              then an implementation may perform the following steps,
             1. Choose any such _cell_.
             1. Remove _cell_ from _finalizationGroup_.[[Cells]].
-            1. Return CreateIterResultObject(_cell_.[[Holdings]], *false*).
+            1. Return CreateIterResultObject(_cell_.[[HeldValue]], *false*).
           1. If the preceding steps were not performed,
             1. Return CreateIterResultObject(*undefined*, *true*).
         </emu-alg>
-=======
-          <h1>%FinalizationGroupCleanupIteratorPrototype%.next ( )</h1>
-          <emu-alg>
-            1. Let _iterator_ be the *this* value.
-            1. If Type(_iterator_) is not Object, throw a *TypeError* exception.
-            1. If _iterator_ does not have a [[FinalizationGroup]] internal slot,
-            throw a *TypeError* exception.
-            1. If _iterator_.[[FinalizationGroup]] is ~empty~,
-            throw a *TypeError* exception.
-            1. Let _finalizationGroup_ be _iterator_.[[FinalizationGroup]].
-            1. Assert: Type(_finalizationGroup_) is Object.
-            1. Assert: _finalizationGroup_ has a [[Cells]] internal slot.
-            1. If _finalizationGroup_.[[Cells]] contains a Record _cell_ such that _cell_.[[WeakRefTarget]] is ~empty~,
-              1. Choose any such _cell_.
-              1. Remove _cell_ from _finalizationGroup_.[[Cells]].
-              1. Return CreateIterResultObject(_cell_.[[HeldValue]], *false*).
-            1. Otherwise, return CreateIterResultObject(*undefined*, *true*).
-          </emu-alg>
->>>>>>> 42b5200c
      </emu-clause>
 
       <emu-clause id="sec-%finalizationgroupcleanupiteratorprototype%-@@tostringtag">
